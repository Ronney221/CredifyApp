--- conflicted
+++ resolved
@@ -1,43 +1,16 @@
-<<<<<<< HEAD
 // lib/supabase.ts
 import { createClient, SupabaseClientOptions } from '@supabase/supabase-js';
-=======
-import 'react-native-url-polyfill/auto';
-import { createClient } from '@supabase/supabase-js';
->>>>>>> 3f631e5b
 import AsyncStorage from '@react-native-async-storage/async-storage';
 import { Platform } from 'react-native';
 import { decode } from 'base64-arraybuffer';
 import Constants from 'expo-constants';
 
-<<<<<<< HEAD
 const supabaseUrl = Constants.expoConfig?.extra?.EXPO_PUBLIC_SUPABASE_URL;
 const supabaseKey = Constants.expoConfig?.extra?.EXPO_PUBLIC_SUPABASE_ANON_KEY;
 
 if (!supabaseUrl || !supabaseKey) {
   // Fail loud in both dev & prod
   throw new Error('Supabase env missing – check app.config.js / eas.json');
-=======
-// Get configuration from environment variables
-const supabaseUrl = process.env.EXPO_PUBLIC_SUPABASE_URL;
-const supabaseAnonKey = process.env.EXPO_PUBLIC_SUPABASE_ANON_KEY;
-
-// Debug environment variables
-console.log('[Supabase] Environment check:', {
-  hasUrl: !!supabaseUrl,
-  hasAnonKey: !!supabaseAnonKey,
-  isDev: __DEV__,
-  platform: Platform.OS,
-});
-
-// Validate configuration
-if (!supabaseUrl || !supabaseAnonKey) {
-  console.error('[Supabase] Missing configuration:', { 
-    url: supabaseUrl ? 'present' : 'missing',
-    key: supabaseAnonKey ? 'present' : 'missing'
-  });
-  throw new Error('Supabase configuration missing. Check environment variables.');
->>>>>>> 3f631e5b
 }
 
 const isWeb = Platform.OS === 'web';
@@ -47,9 +20,8 @@
     storage: isWeb ? localStorage : AsyncStorage,
     autoRefreshToken: true,
     persistSession: true,
-    detectSessionInUrl: isWeb,
+    detectSessionInUrl: isWeb, // Only true for web
   },
-<<<<<<< HEAD
   // Explicitly configure realtime. For mobile, we can pass minimal or no options
   // if we don't intend to use realtime, or provide React Native specific ones if needed.
   // To fully prevent 'ws' issues, ensure no realtime connection is attempted on mobile.
@@ -57,26 +29,6 @@
 };
 
 export const supabase = createClient(supabaseUrl, supabaseKey, supabaseOptions);
-=======
-  realtime: isWeb ? undefined : { params: {} },
-};
-
-// Create client with error handling
-const supabase = createClient(supabaseUrl, supabaseAnonKey, supabaseOptions);
-
-// Test the client
-supabase.auth.getSession().then(({ data, error }) => {
-  if (error) {
-    console.error('[Supabase] Failed to get session:', error);
-  } else {
-    console.log('[Supabase] Client initialized successfully');
-  }
-}).catch(error => {
-  console.error('[Supabase] Unexpected error:', error);
-});
-
-export { supabase };
->>>>>>> 3f631e5b
 
 // Auth helper functions
 export const signOut = async () => {
