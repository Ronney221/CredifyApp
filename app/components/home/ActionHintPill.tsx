--- conflicted
+++ resolved
@@ -18,8 +18,6 @@
     maximumFractionDigits: 0,
   });
 
-<<<<<<< HEAD
-=======
   let urgencyColor = '#007A7F'; // Teal as default for text/icon
   let borderColor = '#007A7F66'; // Default border color with 40% opacity
   let iconName: keyof typeof Ionicons.glyphMap = 'information-circle-outline'; // Default icon
@@ -42,7 +40,6 @@
     iconName = 'time-outline';
   }
 
->>>>>>> 752809f7
   return (
     <TouchableOpacity style={styles.container} onPress={onPress} activeOpacity={0.8}>
       <View style={styles.textContainer}>
